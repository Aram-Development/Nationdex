--- conflicted
+++ resolved
@@ -218,13 +218,9 @@
         "ballsdex.packages.info",
         "ballsdex.packages.players",
         "ballsdex.packages.trade",
-<<<<<<< HEAD
     ]
     settings.tortoise_models = content.get("extra-tortoise-models") or []
     settings.django_apps = content.get("extra-django-apps") or []
-=======
-    ])
->>>>>>> 1b12a512
 
     spawn_range = content.get("spawn-chance-range", [40, 55])
     settings.spawn_chance_range = tuple(spawn_range)
@@ -260,137 +256,6 @@
 
 
 def write_default_settings(path: "Path"):
-<<<<<<< HEAD
-    path.write_text(
-        """# yaml-language-server: $schema=json-config-ref.json
-
-# paste the bot token after regenerating it here
-discord-token: 
-
-# prefix for old-style text commands, mostly unused
-text-prefix: b.
-
-# define the elements given with the /about command
-about:
-
-  # define the beginning of the description of /about
-  # the other parts is automatically generated
-  description: >
-    Collect countryballs on Discord, exchange them and battle with friends!
-
-  # override this if you have a fork
-  github-link: https://github.com/laggron42/BallsDex-DiscordBot
-
-  # valid invite for a Discord server
-  discord-invite: https://discord.gg/INVITE_CODE
-
-  terms-of-service: https://gist.github.com/ # replace with your own link
-  privacy-policy: https://gist.github.com/ # replace with your own link
-
-# WORK IN PROGRESS, DOES NOT FULLY WORK
-# override the name "countryball" in the bot
-collectible-name: countryball
-
-# WORK IN PROGRESS, DOES NOT FULLY WORK
-# override the name "countryballs" in the bot
-plural-collectible-name: countryballs
-
-# WORK IN PROGRESS, DOES NOT FULLY WORK
-# override the name "BallsDex" in the bot
-bot-name: BallsDex
-
-# players group cog command name
-# this is /balls by default, but you can change it for /animals or /rocks for example
-players-group-cog-name: balls
-
-# emoji used to represent a favorited collectible
-favorited-collectible-emoji: ❤️
-
-# maximum amount of favorites that are allowed
-max-favorites: 50
-
-# the highest/lowest possible attack bonus, do not leave empty
-# this cannot be smaller than 0, enter a positive number
-max-attack-bonus: 20
-
-# the highest/lowest possible health bonus, do not leave empty
-# this cannot be smaller than 0, enter a positive number
-max-health-bonus: 20
-
-# enables the /admin command
-admin-command:
-
-  # all items here are list of IDs. example on how to write IDs in a list:
-  # guild-ids:
-  #   - 1049118743101452329
-  #   - 1078701108500897923
-
-  # list of guild IDs where /admin should be registered
-  guild-ids:
-
-  # list of role IDs having full access to /admin
-  root-role-ids:
-
-  # list of role IDs having partial access to /admin
-  admin-role-ids:
-
-  # list of channel IDs where admins can bypass privacy settings, empty means no restriction
-  admin-channel-ids:
-
-# log channel for moderation actions
-log-channel:
-
-# manage bot ownership
-owners:
-  # if enabled and the application is under a team, all team members will be considered as owners
-  team-members-are-owners: false
-
-  # a list of IDs that must be considered owners in addition to the application/team owner
-  co-owners:
-
-
-# Admin panel related settings
-admin-panel:
-
-    # to enable Discord OAuth2 login, fill this
-    # client ID of the Discord application (not the bot's user ID)
-    client-id: 
-    # client secret of the Discord application (this is not the bot token)
-    client-secret: 
-
-    # to get admin notifications from the admin panel, create a Discord webhook and paste the url
-    webhook-url: 
-
-    # this will provide some hyperlinks to the admin panel when using /admin commands
-    # set to an empty string to disable those links entirely
-    url: http://localhost:8000
-
-# list of packages that will be loaded
-packages:
-  - ballsdex.packages.admin
-  - ballsdex.packages.balls
-  - ballsdex.packages.config
-  - ballsdex.packages.countryballs
-  - ballsdex.packages.info
-  - ballsdex.packages.players
-  - ballsdex.packages.trade
-
-# extend the database registered models, useful for 3rd party packages
-extra-tortoise-models:
-
-# extend the Django admin panel with extra apps
-# you can also edit DJANGO_SETTINGS_MODULE for extended configuration
-extra-django-apps:
-
-# prometheus metrics collection, leave disabled if you don't know what this is
-prometheus:
-  enabled: false
-  host: "0.0.0.0"
-  port: 15260 
-
-# spawn chance range
-# with the default spawn manager, this is *approximately* the min/max number of minutes
-=======
     # Default TOML configuration file
     default_toml = (
         '''
@@ -464,6 +329,13 @@
   "ballsdex.packages.trade",
 ]
 
+# Extend the database registered models, useful for 3rd party packages
+extra-tortoise-models = []
+
+# Extend the Django admin panel with extra apps
+# You can also edit DJANGO_SETTINGS_MODULE for extended configuration
+extra-django-apps = []
+
 [prometheus]
 enabled = false
 host = "0.0.0.0"
@@ -481,7 +353,6 @@
 
 # Spawn chance range
 # With the default spawn manager, this is approximately the min/max number of minutes
->>>>>>> 1b12a512
 # until spawning a countryball, before processing activity
 spawn-chance-range = [40, 55]
 
@@ -547,21 +418,14 @@
     add_packages = "\npackages = [" not in content
     add_spawn_chance_range = "spawn-chance-range" not in content
     add_spawn_manager = "spawn-manager" not in content
-<<<<<<< HEAD
-    add_django = "Admin panel related settings" not in content
-    add_sentry = "sentry:" not in content
-    add_catch_messages = "catch:" not in content
-    add_extra_models = "extra-tortoise-models:" not in content
-
-    for line in content.splitlines():
-        if line.startswith("owners:"):
-            add_owners = False
-=======
     add_admin_panel = "[admin-panel]" not in content
     add_sentry = "\n[sentry]" not in content
     add_arampacks = "\n[arampacks]" not in content
     add_catch_messages = "\n[catch]" not in content
->>>>>>> 1b12a512
+
+    for line in content.splitlines():
+        if line.startswith("[owners]"):
+            add_owners = False
 
     if add_owners:
         content += """
@@ -716,11 +580,8 @@
             add_admin_panel,
             add_sentry,
             add_catch_messages,
-<<<<<<< HEAD
             add_extra_models,
-=======
             add_arampacks,
->>>>>>> 1b12a512
         )
     ):
         path.write_text(content)